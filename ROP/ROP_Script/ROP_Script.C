/*
 * Produced by:
 *      Graham Thompson
 *      captainhammy@gmail.com
 *      www.captainhammy.com
 *
 * Description:
 * 	Run a script on render.
 *
 * Name: ROP_Script.C
 *
*/

#include "ROP_Script.h"

#include <OP/OP_Director.h>
#include <OP/OP_Operator.h>
#include <OP/OP_OperatorTable.h>
#include <PRM/PRM_Include.h>
#include <PY/PY_Python.h>
#include <ROP/ROP_Templates.h>
#include <UT/UT_DSOVersion.h>

void
newDriverOperator(OP_OperatorTable *table)
{
    table->addOperator(
        new OP_Operator("script",
			"Script",
			ROP_Script::myConstructor,
			ROP_Script::getTemplatePair(),
			0,
			9999,
			ROP_Script::getVariablePair(),
			OP_FLAG_GENERATOR)
    );
}

static PRM_Name names[] =
{
    PRM_Name("sepparm1", "Separator"),
    PRM_Name("command", "Command"),
    PRM_Name("language", "Language"),
    PRM_Name("sepparm2", "Separator"),
};

static PRM_Default defaults[] =
{
    PRM_Default(0, ""),
    PRM_Default(0, "hscript"),
};

static PRM_Name languages[] =
{
    PRM_Name("hscript", "Hscript"),
    PRM_Name("python", "Python"),
    PRM_Name(0)
};

static PRM_ChoiceList   languageMenu(
    (PRM_ChoiceListType)(PRM_CHOICELIST_EXCLUSIVE
                         | PRM_CHOICELIST_REPLACE),
    languages);

static PRM_Template *
getTemplates()
{
    static PRM_Template	*theTemplate = 0;

    if (theTemplate)
	return theTemplate;

    // Array large enough to hold our custom parms and all the
    // render script parms.
    theTemplate = new PRM_Template[17];

    // Separator between frame/take parms and the code parm.
    theTemplate[0] = PRM_Template(PRM_SEPARATOR, 1, &names[0]);

    // String paramater containing the code to run.  Horizontally
    // joined to the next parm.
    theTemplate[1] = PRM_Template(PRM_STRING, 1, &names[1], &defaults[0]);
    theTemplate[1].setJoinNext(true);

    // String menu to select the code language.
    theTemplate[2] = PRM_Template(PRM_STRING, 1, &names[2], &defaults[1], &languageMenu);
    theTemplate[2].setTypeExtended(PRM_TYPE_NO_LABEL);

    // Separator between the code parm and the render scripts.
    theTemplate[3] = PRM_Template(PRM_SEPARATOR, 1, &names[3]);

    theTemplate[4] = theRopTemplates[ROP_TPRERENDER_TPLATE];
    theTemplate[5] = theRopTemplates[ROP_PRERENDER_TPLATE];
    theTemplate[6] = theRopTemplates[ROP_LPRERENDER_TPLATE];

    theTemplate[7] = theRopTemplates[ROP_TPREFRAME_TPLATE];
    theTemplate[8] = theRopTemplates[ROP_PREFRAME_TPLATE];
    theTemplate[9] = theRopTemplates[ROP_LPREFRAME_TPLATE];

    theTemplate[10] = theRopTemplates[ROP_TPOSTFRAME_TPLATE];
    theTemplate[11] = theRopTemplates[ROP_POSTFRAME_TPLATE];
    theTemplate[12] = theRopTemplates[ROP_LPOSTFRAME_TPLATE];

    theTemplate[13] = theRopTemplates[ROP_TPOSTRENDER_TPLATE];
    theTemplate[14] = theRopTemplates[ROP_POSTRENDER_TPLATE];
    theTemplate[15] = theRopTemplates[ROP_LPOSTRENDER_TPLATE];

    theTemplate[16] = PRM_Template();

    return theTemplate;
}

OP_TemplatePair *
ROP_Script::getTemplatePair()
{
    static OP_TemplatePair *ropPair = 0;

    if (!ropPair)
    {
	OP_TemplatePair	*base;

	base = new OP_TemplatePair(getTemplates());
	ropPair = new OP_TemplatePair(ROP_Node::getROPbaseTemplate(), base);
    }

    return ropPair;
}

OP_VariablePair *
ROP_Script::getVariablePair()
{
    static OP_VariablePair *pair = 0;

    if (!pair)
	pair = new OP_VariablePair(ROP_Node::myVariableList);

    return pair;
}

OP_Node *
ROP_Script::myConstructor(OP_Network *net,
                          const char *name,
                          OP_Operator *op)
{
    return new ROP_Script(net, name, op);
}

ROP_Script::ROP_Script(OP_Network *net,
                       const char *name,
                       OP_Operator *entry):
    ROP_Node(net, name, entry) {}

int
ROP_Script::startRender(int /*nframes*/, fpreal tstart, fpreal tend)
{
    myEndTime = tend;
    if (error() < UT_ERROR_ABORT)
	executePreRenderScript(tstart);

    return 1;
}

ROP_RENDER_CODE
ROP_Script::renderFrame(fpreal time, UT_Interrupt *)
{
    UT_String                   command, language;

    OP_CommandManager           *cmd;
    OP_Director                 *director;

    PY_Result                   result;

    // Execute the pre-frame script.
    executePreFrameScript(time);

    // Get the language and command we want to run.
    LANGUAGE(language, time);
    COMMAND(command, time);

    // If it's 'python', execute the statements.
    if (language == "python")
    {
        // Run the statements in a new context and store the result.
        result = PYrunPythonStatementsInNewContext(command);
<<<<<<< HEAD
        // Add a node error if necessary.
        if (result.myExceptionClass)
=======

        // If there was an error, add an error on the node.
        if (result.myResultType == PY_Result::ERR)
>>>>>>> d06a3ce4
            addPythonNodeError(result);
    }
    // If the language is 'hscript', or any other value, run the command
    // as hscript.
    else
    {
        // Get the scene director.
        director = OPgetDirector();
        // Get the command manager.
        cmd = director->getCommandManager();
        // Run the hscript command.
        cmd->execute(command);
    }

    // If no problems have been encountered, execute the post-frame
    // script.
    if (error() < UT_ERROR_ABORT)
	executePostFrameScript(time);

    return ROP_CONTINUE_RENDER;
}

ROP_RENDER_CODE
ROP_Script::endRender()
{
    if (error() < UT_ERROR_ABORT)
	executePostRenderScript(myEndTime);
    return ROP_CONTINUE_RENDER;
}
<|MERGE_RESOLUTION|>--- conflicted
+++ resolved
@@ -182,14 +182,8 @@
     {
         // Run the statements in a new context and store the result.
         result = PYrunPythonStatementsInNewContext(command);
-<<<<<<< HEAD
-        // Add a node error if necessary.
-        if (result.myExceptionClass)
-=======
-
         // If there was an error, add an error on the node.
         if (result.myResultType == PY_Result::ERR)
->>>>>>> d06a3ce4
             addPythonNodeError(result);
     }
     // If the language is 'hscript', or any other value, run the command
